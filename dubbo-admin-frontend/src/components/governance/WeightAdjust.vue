<!--
  - Licensed to the Apache Software Foundation (ASF) under one or more
  - contributor license agreements.  See the NOTICE file distributed with
  - this work for additional information regarding copyright ownership.
  - The ASF licenses this file to You under the Apache License, Version 2.0
  - (the "License"); you may not use this file except in compliance with
  - the License.  You may obtain a copy of the License at
  -
  -     http://www.apache.org/licenses/LICENSE-2.0
  -
  - Unless required by applicable law or agreed to in writing, software
  - distributed under the License is distributed on an "AS IS" BASIS,
  - WITHOUT WARRANTIES OR CONDITIONS OF ANY KIND, either express or implied.
  - See the License for the specific language governing permissions and
  - limitations under the License.
  -->

<template>
  <v-container grid-list-xl fluid >
    <v-layout row wrap>
      <v-flex lg12>
        <v-card flat color="transparent">
          <v-card-text>
            <v-form>
              <v-layout row wrap>
                <v-combobox
                  id="serviceSearch"
                  v-model="filter"
                  flat
                  append-icon=""
                  hide-no-data
                  :suffix="queryBy"
                  label="Search Routing Rule"
                ></v-combobox>
                <v-menu class="hidden-xs-only">
                  <v-btn slot="activator" large icon>
                    <v-icon>unfold_more</v-icon>
                  </v-btn>

                  <v-list>
                    <v-list-tile
                      v-for="(item, i) in items"
                      :key="i"
                      @click="selected = i">
                      <v-list-tile-title>{{ item.title }}</v-list-tile-title>
                    </v-list-tile>
                  </v-list>
                </v-menu>
                <v-btn @click="submit" color="primary" large>Search</v-btn>

              </v-layout>
            </v-form>
          </v-card-text>
        </v-card>
      </v-flex>
    </v-layout>

    <v-flex lg12>
      <v-card>
        <v-toolbar flat color="transparent" class="elevation-0">
          <v-toolbar-title><span class="headline">Search Result</span></v-toolbar-title>
          <v-spacer></v-spacer>
          <v-btn outline color="primary" @click.stop="openDialog" class="mb-2">CREATE</v-btn>
        </v-toolbar>

        <v-card-text class="pa-0" v-if="selected == 0">
          <v-data-table
            :headers="serviceHeaders"
            :items="weights"
            hide-actions
            class="elevation-0"
          >
            <template slot="items" slot-scope="props">
              <td class="text-xs-left">{{ props.item.service }}</td>
              <td class="text-xs-left">{{ props.item.weight }}</td>
              <td class="text-xs-center px-0">
                <v-tooltip bottom v-for="op in operations" :key="op.id">
                  <v-icon small class="mr-2" slot="activator" @click="itemOperation(op.icon, props.item)">
                    {{op.icon}}
                  </v-icon>
                  <span>{{op.tooltip}}</span>
                </v-tooltip>
              </td>
            </template>
          </v-data-table>
        </v-card-text>
        <v-card-text class="pa-0" v-if="selected == 1">
          <v-data-table
            :headers="appHeaders"
            :items="weights"
            hide-actions
            class="elevation-0"
          >
            <template slot="items" slot-scope="props">
              <td class="text-xs-left">{{ props.item.application }}</td>
              <td class="text-xs-left">{{ props.item.weight }}</td>
              <td class="text-xs-center px-0">
                <v-tooltip bottom v-for="op in operations" :key="op.id">
                  <v-icon small class="mr-2" slot="activator" @click="itemOperation(op.icon, props.item)">
                    {{op.icon}}
                  </v-icon>
                  <span>{{op.tooltip}}</span>
                </v-tooltip>
              </td>
            </template>
          </v-data-table>
        </v-card-text>
      </v-card>
    </v-flex>

    <v-dialog   v-model="dialog" width="800px" persistent >
      <v-card>
        <v-card-title class="justify-center">
          <span class="headline">Create New Weight Rule</span>
        </v-card-title>
        <v-card-text >
          <v-text-field
            label="Service Unique ID"
            hint="A service ID in form of group/service:version, group and version are optional"
            v-model="service"
          ></v-text-field>
          <v-text-field
            label="Application Name"
            hint="Application name the service belongs to"
            v-model="application"
          ></v-text-field>
          <v-subheader class="pa-0 mt-3">RULE CONTENT</v-subheader>

          <ace-editor v-model="ruleText" :readonly="readonly"></ace-editor>

        </v-card-text>
        <v-card-actions>
          <v-spacer></v-spacer>
          <v-btn color="darken-1" flat @click.native="closeDialog">Close</v-btn>
          <v-btn color="primary darken-1" depressed @click.native="saveItem">Save</v-btn>
        </v-card-actions>
      </v-card>
    </v-dialog>

    <v-dialog v-model="warn" persistent max-width="500px">
      <v-card>
        <v-card-title class="headline">{{this.warnTitle}}</v-card-title>
        <v-card-text >{{this.warnText}}</v-card-text>
        <v-card-actions>
          <v-spacer></v-spacer>
          <v-btn color="darken-1" flat @click.native="closeWarn">CANCLE</v-btn>
          <v-btn color="primary darken-1" depressed @click.native="deleteItem(warnStatus)">CONFIRM</v-btn>
        </v-card-actions>
      </v-card>
    </v-dialog>

  </v-container>
</template>

<script>
  import AceEditor from '@/components/public/AceEditor'
  import yaml from 'js-yaml'
  import Search from '@/components/public/Search'
  export default {
    components: {
      AceEditor,
      Search
    },
    data: () => ({
      items: [
        {id: 0, title: 'service name', value: 'service'},
        {id: 1, title: 'application', value: 'application'}
      ],
      selected: 0,
      dropdown_font: [ 'Service', 'App', 'IP' ],
      ruleKeys: ['weight', 'address'],
      pattern: 'Service',
      filter: '',
      dialog: false,
      warn: false,
      application: '',
      updateId: '',
      service: '',
      warnTitle: '',
      warnText: '',
      warnStatus: {},
      height: 0,
      operations: [
        {id: 0, icon: 'visibility', tooltip: 'View'},
        {id: 1, icon: 'edit', tooltip: 'Edit'},
        {id: 3, icon: 'delete', tooltip: 'Delete'}
      ],
      weights: [
      ],
      template:
        'weight: 100  # 100 for default\n' +
        'addresses:   # addresses\'s ip\n' +
        '  - 192.168.0.1\n' +
        '  - 192.168.0.2',
      ruleText: '',
      readonly: false,
      serviceHeaders: [
        {
          text: 'Service Name',
          value: 'service',
          align: 'left'
        },
        {
          text: 'Weight',
          value: 'weight',
          align: 'left'

        },
        {
          text: 'Operation',
          value: 'operation',
          sortable: false,
          width: '115px'
        }
      ],
      appHeaders: [
        {
          text: 'Application Name',
          value: 'application',
          align: 'left'
        },
        {
          text: 'Weight',
          value: 'weight',
          align: 'left'

        },
        {
          text: 'Operation',
          value: 'operation',
          sortable: false,
          width: '115px'
        }
      ]
    }),
    methods: {
      submit: function () {
        this.filter = document.querySelector('#serviceSearch').value.trim()
        this.search(this.filter, true)
      },
      search: function (filter, rewrite) {
        let type = this.items[this.selected].value
        let url = '/rules/weight/?' + type + '=' + filter
        this.$axios.get(url)
          .then(response => {
            this.weights = response.data
            if (rewrite) {
              if (this.selected === 0) {
                this.$router.push({path: 'weight', query: {service: filter}})
              } else if (this.selected === 1) {
                this.$router.push({path: 'weight', query: {application: filter}})
              }
            }
          })
      },
      closeDialog: function () {
        this.ruleText = this.template
        this.service = ''
        this.dialog = false
        this.readonly = false
      },
      openDialog: function () {
        this.updateId = ''
        this.dialog = true
      },
      openWarn: function (title, text) {
        this.warnTitle = title
        this.warnText = text
        this.warn = true
      },
      closeWarn: function () {
        this.warnTitle = ''
        this.warnText = ''
        this.warn = false
      },
      saveItem: function () {
        let weight = yaml.safeLoad(this.ruleText)
        if (!this.service && !this.application) {
          this.$notify.error('Either service or application is needed')
          return
        }
        weight.service = this.service
        weight.application = this.application
        let vm = this
        if (this.updateId) {
          if (this.updateId === 'close') {
            this.closeDialog()
          } else {
            weight.id = this.updateId
            this.$axios.put('/rules/weight/' + weight.id, weight)
              .then(response => {
                if (response.status === 200) {
                  if (vm.service) {
                    vm.selected = 0
                    vm.search(vm.service, true)
                    vm.filter = vm.service
                  } else {
                    vm.selected = 1
                    vm.search(vm.application, true)
                    vm.filter = vm.application
                  }
                  this.closeDialog()
                  this.$notify.success('Update success')
                }
              })
          }
        } else {
          this.$axios.post('/rules/weight', weight)
            .then(response => {
              if (response.status === 201) {
<<<<<<< HEAD
                this.search(this.service, true)
                this.filter = this.service
                this.closeDialog()
                this.$notify.success('Create success')
=======
                if (this.service) {
                  vm.selected = 0
                  vm.search(vm.service, true)
                  vm.filter = vm.service
                } else {
                  vm.selected = 1
                  vm.search(vm.application, true)
                  vm.filter = vm.application
                }
                vm.closeDialog()
                vm.$notify.success('Create success')
>>>>>>> 6a4080c9
              }
            })
        }
      },
      itemOperation: function (icon, item) {
        let itemId = ''
        if (this.selected === 0) {
          itemId = item.service
        } else {
          itemId = item.application
        }
        if (itemId.includes('/')) {
          itemId = itemId.replace('/', '*')
        }
        switch (icon) {
          case 'visibility':
            this.$axios.get('/rules/weight/' + itemId)
                .then(response => {
                  let weight = response.data
                  this.handleWeight(weight, true)
                  this.updateId = 'close'
                })
            break
          case 'edit':
            this.$axios.get('/rules/weight/' + itemId)
                .then(response => {
                  let weight = response.data
                  this.handleWeight(weight, false)
                  this.updateId = itemId
                })
            break
          case 'delete':
            this.openWarn(' Are you sure to Delete Routing Rule', 'service: ' + itemId)
            this.warnStatus.operation = 'delete'
            this.warnStatus.id = itemId
        }
      },
      handleWeight: function (weight, readonly) {
        this.service = weight.service
        this.application = weight.application
        delete weight.service
        delete weight.application
        this.ruleText = yaml.safeDump(weight)
        this.readonly = readonly
        this.dialog = true
      },
      setHeight: function () {
        this.height = window.innerHeight * 0.5
      },
      deleteItem: function (warnStatus) {
        this.$axios.delete('/rules/weight/' + warnStatus.id)
          .then(response => {
            if (response.status === 200) {
              this.warn = false
              this.search(this.filter, false)
              this.$notify.success('Delete success')
            }
          })
      }
    },
    created () {
      this.setHeight()
    },
    computed: {
      queryBy () {
        return 'by ' + this.items[this.selected].title
      }
    },
    mounted: function () {
      this.ruleText = this.template
      let query = this.$route.query
      let filter = null
      let vm = this
      Object.keys(query).forEach(function (key) {
        if (key === 'service') {
          filter = query[key]
          vm.selected = 0
        }
        if (key === 'application') {
          filter = query[key]
          vm.selected = 1
        }
      })
      if (filter !== null) {
        this.filter = filter
        this.search(filter, false)
      }
    }
  }
</script>

<style scoped>

</style><|MERGE_RESOLUTION|>--- conflicted
+++ resolved
@@ -308,12 +308,6 @@
           this.$axios.post('/rules/weight', weight)
             .then(response => {
               if (response.status === 201) {
-<<<<<<< HEAD
-                this.search(this.service, true)
-                this.filter = this.service
-                this.closeDialog()
-                this.$notify.success('Create success')
-=======
                 if (this.service) {
                   vm.selected = 0
                   vm.search(vm.service, true)
@@ -325,7 +319,6 @@
                 }
                 vm.closeDialog()
                 vm.$notify.success('Create success')
->>>>>>> 6a4080c9
               }
             })
         }
