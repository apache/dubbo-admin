<!--
Licensed to the Apache Software Foundation (ASF) under one or more
contributor license agreements.  See the NOTICE file distributed with
this work for additional information regarding copyright ownership.
The ASF licenses this file to You under the Apache License, Version 2.0
(the "License"); you may not use this file except in compliance with
the License.  You may obtain a copy of the License at

     http://www.apache.org/licenses/LICENSE-2.0

Unless required by applicable law or agreed to in writing, software
distributed under the License is distributed on an "AS IS" BASIS,
WITHOUT WARRANTIES OR CONDITIONS OF ANY KIND, either express or implied.
See the License for the specific language governing permissions and
limitations under the License.
-->
<project xmlns:xsi="http://www.w3.org/2001/XMLSchema-instance" xmlns="http://maven.apache.org/POM/4.0.0"
         xsi:schemaLocation="http://maven.apache.org/POM/4.0.0 http://maven.apache.org/maven-v4_0_0.xsd">
    <modelVersion>4.0.0</modelVersion>
    <parent>
        <groupId>com.alibaba</groupId>
        <artifactId>dubbo-ops</artifactId>
        <version>2.0.0</version>
    </parent>
    <artifactId>dubbo-monitor-simple</artifactId>
    <packaging>jar</packaging>
    <name>${project.artifactId}</name>
    <description>The reference implementation of dubbo monitor</description>
    <properties>
        <skip_maven_deploy>false</skip_maven_deploy>
    </properties>
    <dependencies>
        <dependency>
            <groupId>com.alibaba</groupId>
            <artifactId>dubbo</artifactId>
        </dependency>
        <dependency>
            <groupId>jfree</groupId>
            <artifactId>jfreechart</artifactId>
        </dependency>
        <dependency>
            <groupId>com.alibaba</groupId>
            <artifactId>fastjson</artifactId>
        </dependency>
        <dependency>
            <groupId>org.apache.curator</groupId>
            <artifactId>curator-framework</artifactId>
        </dependency>
        <dependency>
            <groupId>org.mortbay.jetty</groupId>
            <artifactId>jetty</artifactId>
        </dependency>
        <dependency>
            <groupId>log4j</groupId>
            <artifactId>log4j</artifactId>
        </dependency>
        <dependency>
            <groupId>org.slf4j</groupId>
            <artifactId>slf4j-api</artifactId>
        </dependency>
        <dependency>
           <groupId>org.slf4j</groupId>
           <artifactId>slf4j-log4j12</artifactId>
        </dependency>
        <dependency>
            <groupId>javax.servlet</groupId>
            <artifactId>javax.servlet-api</artifactId>
<<<<<<< HEAD
            <!--<scope>provided</scope>-->
=======
>>>>>>> 3dc581f9
        </dependency>
    </dependencies>
    <build>
        <plugins>
            <plugin>
                <artifactId>maven-dependency-plugin</artifactId>
                <executions>
                    <execution>
                        <id>unpack</id>
                        <phase>package</phase>
                        <goals>
                            <goal>unpack</goal>
                        </goals>
                        <configuration>
                            <artifactItems>
                                <artifactItem>
                                    <groupId>com.alibaba</groupId>
                                    <artifactId>dubbo</artifactId>
                                    <version>${dubbo_all_version}</version>
                                    <outputDirectory>${project.build.directory}/dubbo</outputDirectory>
                                    <includes>META-INF/assembly/**</includes>
                                </artifactItem>
                            </artifactItems>
                        </configuration>
                    </execution>
                </executions>
            </plugin>
            <plugin>
                <artifactId>maven-assembly-plugin</artifactId>
                <configuration>
                    <descriptor>src/main/assembly/assembly.xml</descriptor>
                </configuration>
                <executions>
                    <execution>
                        <id>make-assembly</id>
                        <phase>package</phase>
                        <goals>
                            <goal>single</goal>
                        </goals>
                    </execution>
                </executions>
            </plugin>
        </plugins>
    </build>
</project><|MERGE_RESOLUTION|>--- conflicted
+++ resolved
@@ -65,10 +65,7 @@
         <dependency>
             <groupId>javax.servlet</groupId>
             <artifactId>javax.servlet-api</artifactId>
-<<<<<<< HEAD
-            <!--<scope>provided</scope>-->
-=======
->>>>>>> 3dc581f9
+            <scope>provided</scope>
         </dependency>
     </dependencies>
     <build>
