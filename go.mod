--- conflicted
+++ resolved
@@ -119,16 +119,13 @@
 	github.com/prometheus/statsd_exporter v0.21.0 // indirect
 	github.com/satori/go.uuid v1.2.1-0.20181028125025-b2ce2384e17b // indirect
 	github.com/shirou/gopsutil v3.20.11+incompatible // indirect
-<<<<<<< HEAD
 	github.com/spf13/afero v1.2.2 // indirect
 	github.com/spf13/cast v1.3.0 // indirect
 	github.com/spf13/jwalterweatherman v1.0.0 // indirect
 	github.com/subosito/gotenv v1.2.0 // indirect
-=======
 	github.com/spf13/pflag v1.0.5 // indirect
 	github.com/tidwall/match v1.1.1 // indirect
 	github.com/tidwall/pretty v1.2.1 // indirect
->>>>>>> 8d4b93e8
 	github.com/ugorji/go/codec v1.2.7 // indirect
 	go.opencensus.io v0.23.0 // indirect
 	go.uber.org/atomic v1.10.0 // indirect
