--- conflicted
+++ resolved
@@ -5,11 +5,7 @@
   - oraclejdk8
   - oraclejdk11
 script:
-<<<<<<< HEAD
-  - travis_wait 30 mvn clean package
-=======
-    - travis_wait 30 ./mvnw clean package
->>>>>>> 0168c019
+  - travis_wait 30 ./mvnw clean package
 
 after_success:
   - bash <(curl -s https://codecov.io/bash)