/*
 * Licensed to the Apache Software Foundation (ASF) under one or more
 * contributor license agreements.  See the NOTICE file distributed with
 * this work for additional information regarding copyright ownership.
 * The ASF licenses this file to You under the Apache License, Version 2.0
 * (the "License"); you may not use this file except in compliance with
 * the License.  You may obtain a copy of the License at
 *
 *     http://www.apache.org/licenses/LICENSE-2.0
 *
 * Unless required by applicable law or agreed to in writing, software
 * distributed under the License is distributed on an "AS IS" BASIS,
 * WITHOUT WARRANTIES OR CONDITIONS OF ANY KIND, either express or implied.
 * See the License for the specific language governing permissions and
 * limitations under the License.
 */

package handlers

import (
	"net/http"

	"dubbo.apache.org/dubbo-go/v3/metadata/identifier"
	"github.com/apache/dubbo-admin/pkg/admin/config"
	"github.com/apache/dubbo-admin/pkg/admin/model"
	"github.com/apache/dubbo-admin/pkg/admin/util"

	"github.com/apache/dubbo-admin/pkg/admin/services"
	"github.com/apache/dubbo-admin/pkg/version"
	"github.com/gin-gonic/gin"
)

var (
	providerService services.ProviderService = &services.ProviderServiceImpl{}
	consumerService services.ConsumerService = &services.ConsumerServiceImpl{}
)

func AllServices(c *gin.Context) {
	services, err := providerService.FindServices()
	if err != nil {
		c.JSON(http.StatusInternalServerError, gin.H{
			"error": err.Error(),
		})
		return
	}
	c.JSON(http.StatusOK, gin.H{
		"code": 1,
		"data": services,
	})
}

func SearchService(c *gin.Context) {
	pattern := c.Query("pattern")
	filter := c.Query("filter")
	providers, err := providerService.FindService(pattern, filter)
	if err != nil {
		c.JSON(http.StatusInternalServerError, gin.H{
			"error": err.Error(),
		})
		return
	}
	c.JSON(http.StatusOK, gin.H{
		"code": 1,
		"data": providers,
	})
}

<<<<<<< HEAD
func AllApplications(c *gin.Context) {
	applications, err := providerService.FindApplications()
	if err != nil {
		c.JSON(http.StatusInternalServerError, gin.H{
			"error": err.Error(),
		})
		return
	}
	c.JSON(http.StatusOK, gin.H{
		"code": 1,
		"data": applications,
	})
}

func AllConsumers(c *gin.Context) {
	consumers, err := consumerService.FindAll()
	if err != nil {
		c.JSON(http.StatusInternalServerError, gin.H{
			"error": err.Error(),
		})
		return
	}
	c.JSON(http.StatusOK, gin.H{
		"code": 1,
		"data": consumers,
	})
}

func ServiceDetail(c *gin.Context) {
	service := c.Param("service")
	group := util.GetGroup(service)
	version := util.GetVersion(service)
	interfaze := util.GetInterface(service)

	providers, err := providerService.FindByService(service)
	if err != nil {
		c.JSON(http.StatusInternalServerError, gin.H{
			"error": err.Error(),
		})
		return
	}
	consumers, err := consumerService.FindByService(service)
	if err != nil {
		c.JSON(http.StatusInternalServerError, gin.H{
			"error": err.Error(),
		})
		return
	}

	application := ""
	if len(providers) > 0 {
		application = providers[0].Application
	}
	identifier := &identifier.MetadataIdentifier{
		Application: application,
		BaseMetadataIdentifier: identifier.BaseMetadataIdentifier{
			ServiceInterface: interfaze,
			Version:          version,
			Group:            group,
			Side:             "provider",
		},
	}
	metadata, _ := config.MetadataReportCenter.GetServiceDefinition(identifier)

	serviceDetail := &model.ServiceDetail{
		Providers:   providers,
		Consumers:   consumers,
		Service:     service,
		Application: application,
		Metadata:    metadata,
	}
	c.JSON(http.StatusOK, gin.H{
		"code": 1,
		"data": serviceDetail,
	})
=======
func Version(c *gin.Context) {
	c.JSON(http.StatusOK, version.GetVersion())
>>>>>>> b465a025
}<|MERGE_RESOLUTION|>--- conflicted
+++ resolved
@@ -65,7 +65,6 @@
 	})
 }
 
-<<<<<<< HEAD
 func AllApplications(c *gin.Context) {
 	applications, err := providerService.FindApplications()
 	if err != nil {
@@ -141,8 +140,7 @@
 		"code": 1,
 		"data": serviceDetail,
 	})
-=======
+
 func Version(c *gin.Context) {
 	c.JSON(http.StatusOK, version.GetVersion())
->>>>>>> b465a025
 }