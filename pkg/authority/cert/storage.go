// Licensed to the Apache Software Foundation (ASF) under one or more
// contributor license agreements.  See the NOTICE file distributed with
// this work for additional information regarding copyright ownership.
// The ASF licenses this file to You under the Apache License, Version 2.0
// (the "License"); you may not use this file except in compliance with
// the License.  You may obtain a copy of the License at
//
//	http://www.apache.org/licenses/LICENSE-2.0
//
// Unless required by applicable law or agreed to in writing, software
// distributed under the License is distributed on an "AS IS" BASIS,
// WITHOUT WARRANTIES OR CONDITIONS OF ANY KIND, either express or implied.
// See the License for the specific language governing permissions and
// limitations under the License.

package cert

import (
	"crypto/ecdsa"
	"crypto/tls"
	"crypto/x509"
	"math"
	"os"
	"reflect"
	"sync"
	"time"

	"github.com/apache/dubbo-admin/pkg/authority/config"
	"github.com/apache/dubbo-admin/pkg/logger"
)

type storageImpl struct {
	Storage

	mutex    *sync.Mutex
	stopChan chan os.Signal

	caValidity   int64
	certValidity int64

	rootCert      *Cert
	authorityCert *Cert

	trustedCerts []*Cert
	serverNames  []string
	serverCerts  *Cert
}

type Storage interface {
	GetServerCert(serverName string) *tls.Certificate
	RefreshServerCert()

	SetAuthorityCert(*Cert)
	GetAuthorityCert() *Cert

	SetRootCert(*Cert)
	GetRootCert() *Cert

	AddTrustedCert(*Cert)
	GetTrustedCerts() []*Cert

	GetStopChan() chan os.Signal
}

type Cert struct {
	Cert       *x509.Certificate
	CertPem    string
	PrivateKey *ecdsa.PrivateKey

	tlsCert *tls.Certificate
}

func NewStorage(options *config.Options) *storageImpl {
	return &storageImpl{
		mutex:    &sync.Mutex{},
		stopChan: make(chan os.Signal, 1),

		authorityCert: &Cert{},
		trustedCerts:  []*Cert{},
		certValidity:  options.CertValidity,
		caValidity:    options.CaValidity,
	}
}

func (c *Cert) IsValid() bool {
	if c.Cert == nil || c.CertPem == "" || c.PrivateKey == nil {
		return false
	}
	if time.Now().Before(c.Cert.NotBefore) || time.Now().After(c.Cert.NotAfter) {
		return false
	}

	if c.tlsCert == nil || !reflect.DeepEqual(c.tlsCert.PrivateKey, c.PrivateKey) {
		tlsCert, err := tls.X509KeyPair([]byte(c.CertPem), []byte(EncodePrivateKey(c.PrivateKey)))
		if err != nil {
			return false
		}

		c.tlsCert = &tlsCert
	}

	return true
}

func (c *Cert) NeedRefresh() bool {
	if c.Cert == nil || c.CertPem == "" || c.PrivateKey == nil {
		return true
	}
	if time.Now().Before(c.Cert.NotBefore) || time.Now().After(c.Cert.NotAfter) {
		return true
	}
	validity := c.Cert.NotAfter.UnixMilli() - c.Cert.NotBefore.UnixMilli()
	if time.Now().Add(time.Duration(math.Floor(float64(validity)*0.2)) * time.Millisecond).After(c.Cert.NotAfter) {
		return true
	}
	if !reflect.DeepEqual(c.Cert.PublicKey, c.PrivateKey.Public()) {
		return true
	}
	return false
}

func (c *Cert) GetTlsCert() *tls.Certificate {
	if c.tlsCert != nil && reflect.DeepEqual(c.tlsCert.PrivateKey, c.PrivateKey) {
		return c.tlsCert
	}
	tlsCert, err := tls.X509KeyPair([]byte(c.CertPem), []byte(EncodePrivateKey(c.PrivateKey)))
	if err != nil {
		logger.Sugar().Warnf("Failed to load x509 cert. %v", err)
	}
	c.tlsCert = &tlsCert
	return c.tlsCert
}

func (s *storageImpl) GetServerCert(serverName string) *tls.Certificate {
	nameSigned := serverName == ""
	for _, name := range s.serverNames {
		if name == serverName {
			nameSigned = true
			break
		}
	}
	if nameSigned && s.serverCerts != nil && s.serverCerts.IsValid() {
		return s.serverCerts.GetTlsCert()
	}
	s.mutex.Lock()
	defer s.mutex.Unlock()
	if !nameSigned {
		s.serverNames = append(s.serverNames, serverName)
	}

	s.serverCerts = SignServerCert(s.authorityCert, s.serverNames, s.certValidity)
	return s.serverCerts.GetTlsCert()
}

func (s *storageImpl) RefreshServerCert() {
	interval := math.Min(math.Floor(float64(s.certValidity)/100), 10_000)
	for true {
		select {
		case <-s.stopChan:
			return
		default:
		}

		time.Sleep(time.Duration(interval) * time.Millisecond)
<<<<<<< HEAD
		s.mutex.Lock()
		if s.authorityCert == nil || !s.authorityCert.IsValid() {
			// ignore if authority cert is invalid
			s.mutex.Unlock()
			continue
		}
		if s.serverCerts == nil || !s.serverCerts.IsValid() {
			logger.Sugar().Infof("Server cert is invalid, refresh it.")
			s.serverCerts = SignServerCert(s.authorityCert, s.serverNames, s.certValidity)
		}
		s.mutex.Unlock()
=======
		func() {
			s.mutex.Lock()
			defer s.mutex.Unlock()
			if s.authorityCert == nil || !s.authorityCert.IsValid() {
				// ignore if authority cert is invalid
				return
			}
			if s.serverCerts == nil || !s.serverCerts.IsValid() {
				logger.Sugar().Infof("Server cert is invalid, refresh it.")
				s.serverCerts = SignServerCert(s.authorityCert, s.serverNames, s.certValidity)
			}
		}()
>>>>>>> 8e287270
	}
}

func (s *storageImpl) SetAuthorityCert(cert *Cert) {
	s.authorityCert = cert
}

func (s *storageImpl) GetAuthorityCert() *Cert {
	return s.authorityCert
}

func (s *storageImpl) SetRootCert(cert *Cert) {
	s.rootCert = cert
}

func (s *storageImpl) GetRootCert() *Cert {
	return s.rootCert
}

func (s *storageImpl) AddTrustedCert(cert *Cert) {
	s.trustedCerts = append(s.trustedCerts, cert)
}

func (s *storageImpl) GetTrustedCerts() []*Cert {
	return s.trustedCerts
}

func (s *storageImpl) GetStopChan() chan os.Signal {
	return s.stopChan
}<|MERGE_RESOLUTION|>--- conflicted
+++ resolved
@@ -162,19 +162,6 @@
 		}
 
 		time.Sleep(time.Duration(interval) * time.Millisecond)
-<<<<<<< HEAD
-		s.mutex.Lock()
-		if s.authorityCert == nil || !s.authorityCert.IsValid() {
-			// ignore if authority cert is invalid
-			s.mutex.Unlock()
-			continue
-		}
-		if s.serverCerts == nil || !s.serverCerts.IsValid() {
-			logger.Sugar().Infof("Server cert is invalid, refresh it.")
-			s.serverCerts = SignServerCert(s.authorityCert, s.serverNames, s.certValidity)
-		}
-		s.mutex.Unlock()
-=======
 		func() {
 			s.mutex.Lock()
 			defer s.mutex.Unlock()
@@ -187,7 +174,6 @@
 				s.serverCerts = SignServerCert(s.authorityCert, s.serverNames, s.certValidity)
 			}
 		}()
->>>>>>> 8e287270
 	}
 }
 
