--- conflicted
+++ resolved
@@ -26,13 +26,8 @@
 func main() {
 	logger.Init()
 
-<<<<<<< HEAD
-	// TODO read options from identifier
-	options := config.GetOptions()
-=======
 	// Convert signal to ctx
 	// ctx := signals.SetupSignalHandler()
->>>>>>> 8e287270
 
 	if err := app.NewAppCommand().Execute(); err != nil {
 		fmt.Fprintf(os.Stderr, "%v\n", err)
