--- conflicted
+++ resolved
@@ -55,15 +55,11 @@
 	<properties>
 		<revision>0.3.0</revision>
 		<main.basedir>${project.basedir}</main.basedir>
-<<<<<<< HEAD
 		<commons-lang3-version>3.7</commons-lang3-version>
 		<dubbo-version>3.0.2</dubbo-version>
 		<curator-version>4.0.1</curator-version>
 		<curator-test-version>4.1.0</curator-test-version>
 		<fastjson-version>1.2.67</fastjson-version>
-=======
-		<dubbo-version>2.7.12</dubbo-version>
->>>>>>> 28759040
 		<springfox-swagger-version>2.9.2</springfox-swagger-version>
 		<jacoco-version>0.8.2</jacoco-version>
 		<apollo-version>1.2.0</apollo-version>
@@ -112,7 +108,6 @@
 			</dependency>
 
 			<dependency>
-<<<<<<< HEAD
 				<groupId>org.apache.curator</groupId>
 				<artifactId>curator-framework</artifactId>
 				<version>${curator-version}</version>
@@ -152,11 +147,6 @@
 				<groupId>com.alibaba</groupId>
 				<artifactId>fastjson</artifactId>
 				<version>${fastjson-version}</version>
-=======
-				<groupId>org.apache.dubbo</groupId>
-				<artifactId>dubbo-serialization-kryo</artifactId>
-				<version>${dubbo-version}</version>
->>>>>>> 28759040
 			</dependency>
 
 			<dependency>
