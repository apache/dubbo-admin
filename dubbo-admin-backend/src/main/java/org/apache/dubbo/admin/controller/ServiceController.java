/*
 * Licensed to the Apache Software Foundation (ASF) under one or more
 * contributor license agreements.  See the NOTICE file distributed with
 * this work for additional information regarding copyright ownership.
 * The ASF licenses this file to You under the Apache License, Version 2.0
 * (the "License"); you may not use this file except in compliance with
 * the License.  You may obtain a copy of the License at
 *
 *     http://www.apache.org/licenses/LICENSE-2.0
 *
 * Unless required by applicable law or agreed to in writing, software
 * distributed under the License is distributed on an "AS IS" BASIS,
 * WITHOUT WARRANTIES OR CONDITIONS OF ANY KIND, either express or implied.
 * See the License for the specific language governing permissions and
 * limitations under the License.
 */

package org.apache.dubbo.admin.controller;

import com.google.gson.Gson;
import org.apache.dubbo.admin.common.util.ConvertUtil;
import org.apache.dubbo.admin.model.domain.Consumer;
import org.apache.dubbo.admin.model.domain.Provider;
import org.apache.dubbo.admin.model.dto.ServiceDTO;
import org.apache.dubbo.admin.model.dto.ServiceDetailDTO;
import org.apache.dubbo.admin.service.ConsumerService;
import org.apache.dubbo.admin.service.ProviderService;
import org.apache.dubbo.admin.common.util.Constants;
import org.apache.dubbo.common.utils.StringUtils;
import org.apache.dubbo.metadata.definition.model.FullServiceDefinition;
import org.apache.dubbo.metadata.identifier.MetadataIdentifier;
import org.springframework.beans.factory.annotation.Autowired;
import org.springframework.web.bind.annotation.*;

import java.util.*;
import java.util.regex.Matcher;
import java.util.regex.Pattern;


@RestController
@RequestMapping("/api/{env}/service")
public class ServiceController {

    private final ProviderService providerService;
    private final ConsumerService consumerService;

    @Autowired
    public ServiceController(ProviderService providerService, ConsumerService consumerService) {
        this.providerService = providerService;
        this.consumerService = consumerService;
    }

    @RequestMapping(method = RequestMethod.GET)
    public Set<ServiceDTO> searchService(@RequestParam String pattern,
                                         @RequestParam String filter,@PathVariable String env) {

<<<<<<< HEAD
        return providerService.getServiceDTOS(pattern, filter, env);
=======
        List<Provider> providers = new ArrayList<>();
        if (!filter.contains(Constants.ANY_VALUE) && !filter.contains(Constants.INTERROGATION_POINT)) {
            if (Constants.IP.equals(pattern)) {
                providers = providerService.findByAddress(filter);
            } else if (Constants.SERVICE.equals(pattern)) {
                providers = providerService.findByService(filter);
            } else if (Constants.APPLICATION.equals(pattern)) {
                providers = providerService.findByApplication(filter);
            }
        } else {
            List<String> candidates = Collections.emptyList();
            if (Constants.SERVICE.equals(pattern)) {
                candidates = providerService.findServices();
            } else if (Constants.APPLICATION.equals(pattern)) {
                candidates = providerService.findApplications();
            }
            filter = filter.toLowerCase().replace(Constants.PUNCTUATION_POINT, Constants.PUNCTUATION_SEPARATOR_POINT);
            if (filter.startsWith(Constants.ANY_VALUE)) {
                filter = Constants.PUNCTUATION_POINT + filter;
            }
            Pattern regex = Pattern.compile(filter);
            for (String candidate : candidates) {
                Matcher matcher = regex.matcher(candidate);
                if (matcher.matches() || matcher.lookingAt()) {
                    if (Constants.SERVICE.equals(pattern)) {
                        providers.addAll(providerService.findByService(candidate));
                    } else {
                        providers.addAll(providerService.findByApplication(candidate));
                    }
                }
            }
        }

        Set<ServiceDTO> result = new TreeSet<>();
        for (Provider provider : providers) {
            Map<String, String> map = StringUtils.parseQueryString(provider.getParameters());
            String app = provider.getApplication();
            String service = map.get(Constants.INTERFACE_KEY);
            String group = map.get(Constants.GROUP_KEY);
            String version = map.get(Constants.VERSION_KEY);
            ServiceDTO s = new ServiceDTO();
            s.setAppName(app);
            s.setService(service);
            s.setGroup(group);
            s.setVersion(version);
            result.add(s);
        }
        return result;
>>>>>>> 5e12d552
    }



    @RequestMapping(value = "/{service}", method = RequestMethod.GET)
    public ServiceDetailDTO serviceDetail(@PathVariable String service, @PathVariable String env) {
        service = service.replace(Constants.ANY_VALUE, Constants.PATH_SEPARATOR);
        List<Provider> providers = providerService.findByService(service);

        List<Consumer> consumers = consumerService.findByService(service);

        Map<String, String> info = ConvertUtil.serviceName2Map(service);
        String application = null;
        if (providers != null && providers.size() > 0) {
            application = providers.get(0).getApplication();
        }
        MetadataIdentifier identifier = new MetadataIdentifier(info.get(Constants.INTERFACE_KEY),
                                                                      info.get(Constants.VERSION_KEY),
                                                                      info.get(Constants.GROUP_KEY), Constants.PROVIDER_SIDE, application);
        String metadata = providerService.getProviderMetaData(identifier);
        ServiceDetailDTO serviceDetailDTO = new ServiceDetailDTO();
        if (metadata != null) {
            Gson gson = new Gson();
            FullServiceDefinition serviceDefinition = gson.fromJson(metadata, FullServiceDefinition.class);
            serviceDetailDTO.setConsumers(consumers);
            serviceDetailDTO.setProviders(providers);
            serviceDetailDTO.setMetadata(serviceDefinition);
        }
        return serviceDetailDTO;
    }
}<|MERGE_RESOLUTION|>--- conflicted
+++ resolved
@@ -53,59 +53,7 @@
     @RequestMapping(method = RequestMethod.GET)
     public Set<ServiceDTO> searchService(@RequestParam String pattern,
                                          @RequestParam String filter,@PathVariable String env) {
-
-<<<<<<< HEAD
         return providerService.getServiceDTOS(pattern, filter, env);
-=======
-        List<Provider> providers = new ArrayList<>();
-        if (!filter.contains(Constants.ANY_VALUE) && !filter.contains(Constants.INTERROGATION_POINT)) {
-            if (Constants.IP.equals(pattern)) {
-                providers = providerService.findByAddress(filter);
-            } else if (Constants.SERVICE.equals(pattern)) {
-                providers = providerService.findByService(filter);
-            } else if (Constants.APPLICATION.equals(pattern)) {
-                providers = providerService.findByApplication(filter);
-            }
-        } else {
-            List<String> candidates = Collections.emptyList();
-            if (Constants.SERVICE.equals(pattern)) {
-                candidates = providerService.findServices();
-            } else if (Constants.APPLICATION.equals(pattern)) {
-                candidates = providerService.findApplications();
-            }
-            filter = filter.toLowerCase().replace(Constants.PUNCTUATION_POINT, Constants.PUNCTUATION_SEPARATOR_POINT);
-            if (filter.startsWith(Constants.ANY_VALUE)) {
-                filter = Constants.PUNCTUATION_POINT + filter;
-            }
-            Pattern regex = Pattern.compile(filter);
-            for (String candidate : candidates) {
-                Matcher matcher = regex.matcher(candidate);
-                if (matcher.matches() || matcher.lookingAt()) {
-                    if (Constants.SERVICE.equals(pattern)) {
-                        providers.addAll(providerService.findByService(candidate));
-                    } else {
-                        providers.addAll(providerService.findByApplication(candidate));
-                    }
-                }
-            }
-        }
-
-        Set<ServiceDTO> result = new TreeSet<>();
-        for (Provider provider : providers) {
-            Map<String, String> map = StringUtils.parseQueryString(provider.getParameters());
-            String app = provider.getApplication();
-            String service = map.get(Constants.INTERFACE_KEY);
-            String group = map.get(Constants.GROUP_KEY);
-            String version = map.get(Constants.VERSION_KEY);
-            ServiceDTO s = new ServiceDTO();
-            s.setAppName(app);
-            s.setService(service);
-            s.setGroup(group);
-            s.setVersion(version);
-            result.add(s);
-        }
-        return result;
->>>>>>> 5e12d552
     }
 
 
