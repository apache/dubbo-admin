/*
 * Licensed to the Apache Software Foundation (ASF) under one or more
 * contributor license agreements.  See the NOTICE file distributed with
 * this work for additional information regarding copyright ownership.
 * The ASF licenses this file to You under the Apache License, Version 2.0
 * (the "License"); you may not use this file except in compliance with
 * the License.  You may obtain a copy of the License at
 *
 *     http://www.apache.org/licenses/LICENSE-2.0
 *
 * Unless required by applicable law or agreed to in writing, software
 * distributed under the License is distributed on an "AS IS" BASIS,
 * WITHOUT WARRANTIES OR CONDITIONS OF ANY KIND, either express or implied.
 * See the License for the specific language governing permissions and
 * limitations under the License.
 */

package org.apache.dubbo.admin.common.util;


import java.util.HashSet;
import java.util.Set;

public class Constants {

    public static final String REGISTRY_ADDRESS = "dubbo.registry.address";
    public static final String METADATA_ADDRESS = "dubbo.metadataReport.address";
    public static final String DEFAULT_ROOT = "dubbo";
    public static final String PATH_SEPARATOR = "/";
    public static final String GROUP_KEY = "group";
    public static final String CONFIG_KEY = "config";
    public static final String PROVIDER_SIDE = "provider";
    public static final String CONSUMER_SIDE = "consumer";
    public static final String CATEGORY_KEY = "category";
    public static final String ROUTERS_CATEGORY = "routers";
    public static final String CONDITION_ROUTE = "condition_route";
    public static final String CONFIGURATOR = "configurators";
    public static final String TAG_ROUTE = "tag_route";
    public static final String COMPATIBLE_CONFIG = "compatible_config";
    public static final String WEIGHT = "weight";
    public static final String BALANCING = "balancing";
    public static final String SERVICE = "service";
    public static final String APPLICATION = "application";
<<<<<<< HEAD
    public static final String IP = "ip";
=======
    public static final String PUNCTUATION_POINT = ".";
    public static final String PUNCTUATION_SEPARATOR_POINT = "\\.";
    public static final String INTERROGATION_POINT = "?";
    public static final String ANY_VALUE = "*";
    public static final String IP = "ip";
    public static final String INTERFACE_KEY = "interface";
    public static final String VERSION_KEY = "version";
>>>>>>> 5e12d552
    public static final Set<String> CONFIGS = new HashSet<>();

    static {
        CONFIGS.add(WEIGHT);
        CONFIGS.add(BALANCING);
    }

}<|MERGE_RESOLUTION|>--- conflicted
+++ resolved
@@ -41,9 +41,6 @@
     public static final String BALANCING = "balancing";
     public static final String SERVICE = "service";
     public static final String APPLICATION = "application";
-<<<<<<< HEAD
-    public static final String IP = "ip";
-=======
     public static final String PUNCTUATION_POINT = ".";
     public static final String PUNCTUATION_SEPARATOR_POINT = "\\.";
     public static final String INTERROGATION_POINT = "?";
@@ -51,7 +48,6 @@
     public static final String IP = "ip";
     public static final String INTERFACE_KEY = "interface";
     public static final String VERSION_KEY = "version";
->>>>>>> 5e12d552
     public static final Set<String> CONFIGS = new HashSet<>();
 
     static {
