<?xml version="1.0" encoding="UTF-8"?>
<!--
  ~ Licensed to the Apache Software Foundation (ASF) under one or more
  ~ contributor license agreements.  See the NOTICE file distributed with
  ~ this work for additional information regarding copyright ownership.
  ~ The ASF licenses this file to You under the Apache License, Version 2.0
  ~ (the "License"); you may not use this file except in compliance with
  ~  he License.  You may obtain a copy of the License at
  ~
  ~      http://www.apache.org/licenses/LICENSE-2.0
  ~
  ~  Unless required by applicable law or agreed to in writing, software
  ~  distributed under the License is distributed on an "AS IS" BASIS,
  ~  WITHOUT WARRANTIES OR CONDITIONS OF ANY KIND, either express or implied.
  ~  See the License for the specific language governing permissions and
  ~  limitations under the License.
  -->

<project xmlns="http://maven.apache.org/POM/4.0.0"
         xmlns:xsi="http://www.w3.org/2001/XMLSchema-instance"
         xsi:schemaLocation="http://maven.apache.org/POM/4.0.0 http://maven.apache.org/xsd/maven-4.0.0.xsd">
    <parent>
        <artifactId>dubbo-admin</artifactId>
        <groupId>org.apache.dubbo</groupId>
        <version>${revision}</version>
    </parent>
    <modelVersion>4.0.0</modelVersion>

    <artifactId>dubbo-admin-server</artifactId>

    <properties>
        <project.build.sourceEncoding>UTF-8</project.build.sourceEncoding>
        <project.reporting.outputEncoding>UTF-8</project.reporting.outputEncoding>
        <java.version>1.8</java.version>
        <mockito-version>2.23.4</mockito-version>
        <jwt-version>3.4.1</jwt-version>
        <jjwt-version>0.6.0</jjwt-version>
    </properties>

    <dependencies>
        <dependency>
            <groupId>org.springframework.boot</groupId>
            <artifactId>spring-boot-starter-web</artifactId>
        </dependency>

        <dependency>
            <groupId>org.springframework.boot</groupId>
            <artifactId>spring-boot-starter-validation</artifactId>
        </dependency>

        <dependency>
            <groupId>org.springframework.boot</groupId>
            <artifactId>spring-boot-starter-data-jpa</artifactId>
            <exclusions>
                <exclusion>
                    <artifactId>hibernate-core</artifactId>
                    <groupId>org.hibernate</groupId>
                </exclusion>
            </exclusions>
        </dependency>

        <dependency>
            <groupId>org.springframework.boot</groupId>
            <artifactId>spring-boot-starter-test</artifactId>
            <scope>test</scope>
        </dependency>

        <dependency>
            <groupId>org.apache.commons</groupId>
            <artifactId>commons-lang3</artifactId>
        </dependency>

        <dependency>
            <groupId>redis.clients</groupId>
            <artifactId>jedis</artifactId>
        </dependency>

        <dependency>
            <groupId>com.ctrip.framework.apollo</groupId>
            <artifactId>apollo-openapi</artifactId>
            <exclusions>
                <exclusion>
                    <artifactId>guava</artifactId>
                    <groupId>com.google.guava</groupId>
                </exclusion>
            </exclusions>
        </dependency>

        <dependency>
            <groupId>com.alibaba.nacos</groupId>
            <artifactId>nacos-client</artifactId>
            <exclusions>
                <exclusion>
                    <artifactId>guava</artifactId>
                    <groupId>com.google.guava</groupId>
                </exclusion>
            </exclusions>
        </dependency>

        <dependency>
            <groupId>com.google.guava</groupId>
            <artifactId>guava</artifactId>
        </dependency>

        <dependency>
            <groupId>org.yaml</groupId>
            <artifactId>snakeyaml</artifactId>
        </dependency>

        <dependency>
            <groupId>org.apache.dubbo</groupId>
            <artifactId>dubbo</artifactId>
        </dependency>

        <dependency>
            <groupId>org.apache.curator</groupId>
            <artifactId>curator-framework</artifactId>
            <exclusions>
                <exclusion>
                    <artifactId>guava</artifactId>
                    <groupId>com.google.guava</groupId>
                </exclusion>
                <exclusion>
                    <artifactId>netty</artifactId>
                    <groupId>io.netty</groupId>
                </exclusion>
            </exclusions>
        </dependency>
        <dependency>
            <groupId>org.apache.curator</groupId>
            <artifactId>curator-recipes</artifactId>
        </dependency>
        <dependency>
            <groupId>org.apache.curator</groupId>
            <artifactId>curator-x-discovery</artifactId>
        </dependency>

        <dependency>
            <groupId>com.alibaba</groupId>
            <artifactId>fastjson</artifactId>
        </dependency>

        <dependency>
            <groupId>org.apache.curator</groupId>
            <artifactId>curator-test</artifactId>
            <exclusions>
                <exclusion>
                    <artifactId>guava</artifactId>
                    <groupId>com.google.guava</groupId>
                </exclusion>
                <exclusion>
                    <artifactId>netty</artifactId>
                    <groupId>io.netty</groupId>
                </exclusion>
            </exclusions>
            <scope>test</scope>
        </dependency>

        <dependency>
            <groupId>com.ecwid.consul</groupId>
            <artifactId>consul-api</artifactId>
        </dependency>
        <dependency>
            <groupId>com.pszymczyk.consul</groupId>
            <artifactId>embedded-consul</artifactId>
            <scope>test</scope>
        </dependency>

        <dependency>
            <groupId>io.springfox</groupId>
            <artifactId>springfox-swagger2</artifactId>
        </dependency>
        <dependency>
            <groupId>io.springfox</groupId>
            <artifactId>springfox-swagger-ui</artifactId>
        </dependency>
        <dependency>
            <groupId>io.netty</groupId>
            <artifactId>netty-all</artifactId>
        </dependency>

        <dependency>
            <groupId>org.mockito</groupId>
            <artifactId>mockito-core</artifactId>
            <version>${mockito-version}</version>
            <scope>test</scope>
        </dependency>

        <dependency>
            <groupId>org.apache.zookeeper</groupId>
            <artifactId>zookeeper</artifactId>
        </dependency>

<<<<<<< HEAD

        <dependency>
            <groupId>org.apache.dubbo.extensions</groupId>
            <artifactId>dubbo-mock-api</artifactId>
        </dependency>

        <dependency>
            <groupId>com.baomidou</groupId>
            <artifactId>mybatis-plus-boot-starter</artifactId>
        </dependency>

        <dependency>
            <groupId>mysql</groupId>
            <artifactId>mysql-connector-java</artifactId>
            <version>5.1.49</version>
            <scope>provided</scope>
        </dependency>

        <dependency>
            <groupId>com.h2database</groupId>
            <artifactId>h2</artifactId>
            <scope>runtime</scope>
        </dependency>
=======
        <!--JWT-->
        <dependency>
            <groupId>com.auth0</groupId>
            <artifactId>java-jwt</artifactId>
            <version>${jwt-version}</version>
        </dependency>

        <dependency>
            <groupId>io.jsonwebtoken</groupId>
            <artifactId>jjwt</artifactId>
            <version>${jjwt-version}</version>
        </dependency>

>>>>>>> 2578af06
    </dependencies>

    <build>
        <plugins>
            <plugin>
                <groupId>org.springframework.boot</groupId>
                <artifactId>spring-boot-maven-plugin</artifactId>
                <version>2.0.2.RELEASE</version>
                <configuration>
                    <layout>ZIP</layout>
                </configuration>
                <executions>
                    <execution>
                        <phase>package</phase>
                        <goals>
                            <goal>repackage</goal>
                        </goals>
                    </execution>
                </executions>
            </plugin>
            <plugin>
                <artifactId>maven-antrun-plugin</artifactId>
                <version>1.8</version>
                <executions>
                    <execution>
                        <phase>verify</phase>
                        <configuration>
                            <tasks>
                                <copy file="target/dubbo-admin-server-${project.version}.jar"
                                      tofile="../dubbo-admin-distribution/target/dubbo-admin-${project.version}.jar"/>
                            </tasks>
                        </configuration>
                        <goals>
                            <goal>run</goal>
                        </goals>
                    </execution>
                </executions>
            </plugin>
            <plugin>
                <artifactId>maven-clean-plugin</artifactId>
                <configuration>
                    <filesets>
                        <fileset>
                            <directory>src/main/resources/public</directory>
                        </fileset>
                    </filesets>
                </configuration>
            </plugin>
            <plugin>
                <artifactId>maven-resources-plugin</artifactId>
                <executions>
                    <execution>
                        <id>copy Vue.js frontend content</id>
                        <phase>generate-resources</phase>
                        <goals>
                            <goal>copy-resources</goal>
                        </goals>
                        <configuration>
                            <outputDirectory>src/main/resources/public</outputDirectory>
                            <overwrite>true</overwrite>
                            <resources>
                                <resource>
                                    <directory>${project.parent.basedir}/dubbo-admin-ui/target/dist</directory>
                                </resource>
                            </resources>
                        </configuration>
                    </execution>
                </executions>
            </plugin>
        </plugins>
    </build>

    <profiles>
        <profile>
            <id>javax.annotation</id>
            <activation>
                <jdk>[1.11,)</jdk>
            </activation>
            <dependencies>
                <dependency>
                    <groupId>javax.annotation</groupId>
                    <artifactId>javax.annotation-api</artifactId>
                    <version>1.3.2</version>
                </dependency>
            </dependencies>
        </profile>
        <profile>
            <id>release</id>
            <build>
                <plugins>
                    <plugin>
                        <groupId>org.apache.maven.plugins</groupId>
                        <artifactId>maven-jar-plugin</artifactId>
                        <configuration>
                            <excludes>
                                <exclude>**/application.properties</exclude>
                                <exclude>**/application-test.properties</exclude>
                            </excludes>
                        </configuration>
                    </plugin>
                </plugins>
            </build>
        </profile>
    </profiles>

</project><|MERGE_RESOLUTION|>--- conflicted
+++ resolved
@@ -191,7 +191,19 @@
             <artifactId>zookeeper</artifactId>
         </dependency>
 
-<<<<<<< HEAD
+        <!--JWT-->
+        <dependency>
+            <groupId>com.auth0</groupId>
+            <artifactId>java-jwt</artifactId>
+            <version>${jwt-version}</version>
+        </dependency>
+
+        <dependency>
+            <groupId>io.jsonwebtoken</groupId>
+            <artifactId>jjwt</artifactId>
+            <version>${jjwt-version}</version>
+        </dependency>
+
 
         <dependency>
             <groupId>org.apache.dubbo.extensions</groupId>
@@ -215,21 +227,6 @@
             <artifactId>h2</artifactId>
             <scope>runtime</scope>
         </dependency>
-=======
-        <!--JWT-->
-        <dependency>
-            <groupId>com.auth0</groupId>
-            <artifactId>java-jwt</artifactId>
-            <version>${jwt-version}</version>
-        </dependency>
-
-        <dependency>
-            <groupId>io.jsonwebtoken</groupId>
-            <artifactId>jjwt</artifactId>
-            <version>${jjwt-version}</version>
-        </dependency>
-
->>>>>>> 2578af06
     </dependencies>
 
     <build>
