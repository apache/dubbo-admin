--- conflicted
+++ resolved
@@ -61,8 +61,6 @@
         return id;
     }
 
-<<<<<<< HEAD
-=======
     public static String getIdFromDTO(BaseDTO baseDTO, String serviceVersion, String serviceGroup) {
         if (StringUtils.isNotEmpty(baseDTO.getApplication())) {
             return baseDTO.getApplication();
@@ -72,7 +70,6 @@
                 .append(COLON).append(null2EmptyString(serviceGroup)).toString();
     }
 
->>>>>>> 6ec3d8e0
     /**
      * Detach interface class, version and group from id.
      * @param id
@@ -86,19 +83,6 @@
         }
     }
 
-<<<<<<< HEAD
-    public static String getServiceIdFromDTO(BaseDTO baseDTO, boolean groupAsFolder) {
-        StringBuilder buf = new StringBuilder();
-        buf.append(baseDTO.getService());
-        if (StringUtils.isNotEmpty(baseDTO.getServiceVersion())) {
-            buf.append(COLON).append(baseDTO.getServiceVersion());
-        }
-        if (StringUtils.isNotEmpty(baseDTO.getServiceGroup())) {
-            if (groupAsFolder) {
-                buf.insert(0, baseDTO.getServiceGroup() + "/");
-            } else {
-                buf.append(COLON).append(baseDTO.getServiceGroup());
-=======
     public static String getServiceIdFromDTO(BaseDTO baseDTO, String serviceVersion, String serviceGroup,
                                              boolean groupAsFolder) {
         StringBuilder buf = new StringBuilder();
@@ -111,7 +95,6 @@
                 buf.insert(0, serviceGroup + "/");
             } else {
                 buf.append(COLON).append(serviceGroup);
->>>>>>> 6ec3d8e0
             }
         }
         return buf.toString();
