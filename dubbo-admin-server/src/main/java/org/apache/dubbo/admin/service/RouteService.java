/*
 * Licensed to the Apache Software Foundation (ASF) under one or more
 * contributor license agreements.  See the NOTICE file distributed with
 * this work for additional information regarding copyright ownership.
 * The ASF licenses this file to You under the Apache License, Version 2.0
 * (the "License"); you may not use this file except in compliance with
 * the License.  You may obtain a copy of the License at
 *
 *     http://www.apache.org/licenses/LICENSE-2.0
 *
 * Unless required by applicable law or agreed to in writing, software
 * distributed under the License is distributed on an "AS IS" BASIS,
 * WITHOUT WARRANTIES OR CONDITIONS OF ANY KIND, either express or implied.
 * See the License for the specific language governing permissions and
 * limitations under the License.
 */
package org.apache.dubbo.admin.service;

import org.apache.dubbo.admin.model.dto.AccessDTO;
import org.apache.dubbo.admin.model.dto.ConditionRouteDTO;
import org.apache.dubbo.admin.model.dto.ConditionRouteResultDTO;
import org.apache.dubbo.admin.model.dto.TagRouteDTO;

/**
 * RouteService
 *
 */
public interface RouteService {

    void createConditionRoute(ConditionRouteDTO conditionRoute, String serviceVersion, String serviceGroup);

    void updateConditionRoute(ConditionRouteDTO newConditionRoute, String serviceVersion, String serviceGroup);

    void deleteConditionRoute(ConditionRouteDTO conditionRoute);

    void deleteAccess(String id);

    void createAccess(AccessDTO accessDTO);

    AccessDTO findAccess(String id);

    void updateAccess(AccessDTO accessDTO);

    void enableConditionRoute(ConditionRouteDTO conditionRoute);


    void disableConditionRoute(ConditionRouteDTO conditionRoute);


<<<<<<< HEAD
    ConditionRouteResultDTO findConditionRoute(ConditionRouteDTO crDTO);

    ConditionRouteResultDTO findConditionRoute(String id);
=======
    ConditionRouteDTO findConditionRoute(ConditionRouteDTO crDTO);

    ConditionRouteDTO findConditionRoute(String id);
>>>>>>> 75afb10f

    void createTagRoute(TagRouteDTO tagRoute);

    void updateTagRoute(TagRouteDTO tagRoute);

    void deleteTagRoute(String id);


    void enableTagRoute(String id);


    void disableTagRoute(String id);


    TagRouteDTO findTagRoute(String id);


}<|MERGE_RESOLUTION|>--- conflicted
+++ resolved
@@ -46,16 +46,9 @@
 
     void disableConditionRoute(ConditionRouteDTO conditionRoute);
 
-
-<<<<<<< HEAD
     ConditionRouteResultDTO findConditionRoute(ConditionRouteDTO crDTO);
 
     ConditionRouteResultDTO findConditionRoute(String id);
-=======
-    ConditionRouteDTO findConditionRoute(ConditionRouteDTO crDTO);
-
-    ConditionRouteDTO findConditionRoute(String id);
->>>>>>> 75afb10f
 
     void createTagRoute(TagRouteDTO tagRoute);
 
