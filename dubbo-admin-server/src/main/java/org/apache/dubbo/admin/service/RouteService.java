/*
 * Licensed to the Apache Software Foundation (ASF) under one or more
 * contributor license agreements.  See the NOTICE file distributed with
 * this work for additional information regarding copyright ownership.
 * The ASF licenses this file to You under the Apache License, Version 2.0
 * (the "License"); you may not use this file except in compliance with
 * the License.  You may obtain a copy of the License at
 *
 *     http://www.apache.org/licenses/LICENSE-2.0
 *
 * Unless required by applicable law or agreed to in writing, software
 * distributed under the License is distributed on an "AS IS" BASIS,
 * WITHOUT WARRANTIES OR CONDITIONS OF ANY KIND, either express or implied.
 * See the License for the specific language governing permissions and
 * limitations under the License.
 */
package org.apache.dubbo.admin.service;

import org.apache.dubbo.admin.model.dto.AccessDTO;
import org.apache.dubbo.admin.model.dto.ConditionRouteDTO;
import org.apache.dubbo.admin.model.dto.ConditionRouteResultDTO;
import org.apache.dubbo.admin.model.dto.TagRouteDTO;

/**
 * RouteService
 *
 */
public interface RouteService {

    void createConditionRoute(ConditionRouteDTO conditionRoute, String serviceVersion, String serviceGroup);

    void updateConditionRoute(ConditionRouteDTO newConditionRoute, String serviceVersion, String serviceGroup);

    void deleteConditionRoute(ConditionRouteDTO conditionRoute);

    void deleteAccess(String id);

    void createAccess(AccessDTO accessDTO);

    AccessDTO findAccess(String id);

    void updateAccess(AccessDTO accessDTO);

    void enableConditionRoute(ConditionRouteDTO conditionRoute);


    void disableConditionRoute(ConditionRouteDTO conditionRoute);


<<<<<<< HEAD
    ConditionRouteDTO findConditionRoute(ConditionRouteDTO crDTO);

    ConditionRouteDTO findConditionRoute(String id);
=======
    ConditionRouteResultDTO findConditionRoute(ConditionRouteDTO crDTO);

    ConditionRouteResultDTO findConditionRoute(String id);
>>>>>>> 6ec3d8e0

    void createTagRoute(TagRouteDTO tagRoute);

    void updateTagRoute(TagRouteDTO tagRoute);

    void deleteTagRoute(String id);


    void enableTagRoute(String id);


    void disableTagRoute(String id);


    TagRouteDTO findTagRoute(String id);


}<|MERGE_RESOLUTION|>--- conflicted
+++ resolved
@@ -47,15 +47,9 @@
     void disableConditionRoute(ConditionRouteDTO conditionRoute);
 
 
-<<<<<<< HEAD
-    ConditionRouteDTO findConditionRoute(ConditionRouteDTO crDTO);
-
-    ConditionRouteDTO findConditionRoute(String id);
-=======
     ConditionRouteResultDTO findConditionRoute(ConditionRouteDTO crDTO);
 
     ConditionRouteResultDTO findConditionRoute(String id);
->>>>>>> 6ec3d8e0
 
     void createTagRoute(TagRouteDTO tagRoute);
 
