--- conflicted
+++ resolved
@@ -68,12 +68,7 @@
         if (StringUtils.isNotEmpty(app) && providerService.findVersionInApplication(app).equals("2.6")) {
             throw new VersionValidationException("dubbo 2.6 does not support application scope routing rule");
         }
-<<<<<<< HEAD
-
-        routeService.createConditionRoute(routeDTO);
-=======
         routeService.createConditionRoute(routeDTO, serviceVersion, serviceGroup);
->>>>>>> 6ec3d8e0
         return true;
     }
 
@@ -83,17 +78,11 @@
                               @RequestParam(required = false) String serviceGroup) {
         id = id.replace(Constants.ANY_VALUE, Constants.PATH_SEPARATOR);
         ConditionRouteDTO crDTO = new ConditionRouteDTO();
-<<<<<<< HEAD
-        crDTO.setService(id);
-        crDTO.setServiceVersion(serviceVersion);
-        crDTO.setServiceGroup(serviceGroup);
-=======
         String serviceName = newConditionRoute.getService();
         if (StringUtils.isNotEmpty(serviceName)) {
             id = ConvertUtil.getIdFromDTO(newConditionRoute, serviceVersion, serviceGroup);
         }
         crDTO.setService(id);
->>>>>>> 6ec3d8e0
         ConditionRouteDTO oldConditionRoute = routeService.findConditionRoute(crDTO);
         if (oldConditionRoute == null) {
             throw new ResourceNotFoundException("can not find route rule for: " + id);
@@ -103,35 +92,20 @@
     }
 
     @RequestMapping(method = RequestMethod.GET)
-<<<<<<< HEAD
-    public List<ConditionRouteDTO> searchRoutes(@RequestParam(required = false) String application,
-                                                @RequestParam(required = false) String service, @PathVariable String env,
-                                                @RequestParam(required = false) String serviceVersion,
-                                                @RequestParam(required = false) String serviceGroup) {
-        ConditionRouteDTO conditionRoute;
-        List<ConditionRouteDTO> result = new ArrayList<>();
-=======
     public List<ConditionRouteResultDTO> searchRoutes(@RequestParam(required = false) String application,
                                                       @RequestParam(required = false) String service, @PathVariable String env,
                                                       @RequestParam(required = false) String serviceVersion,
                                                       @RequestParam(required = false) String serviceGroup) {
         ConditionRouteResultDTO conditionRoute;
         List<ConditionRouteResultDTO> result = new ArrayList<>();
->>>>>>> 6ec3d8e0
         ConditionRouteDTO crDTO = new ConditionRouteDTO();
         if (StringUtils.isNotBlank(application)) {
             crDTO.setService(application);
             conditionRoute = routeService.findConditionRoute(crDTO);
         } else if (StringUtils.isNotBlank(service)) {
             crDTO.setService(service);
-<<<<<<< HEAD
-            crDTO.setServiceVersion(serviceVersion);
-            crDTO.setServiceGroup(serviceGroup);
-            conditionRoute = routeService.findConditionRoute(crDTO);
-=======
             String id = ConvertUtil.getIdFromDTO(crDTO, serviceVersion, serviceGroup);
             conditionRoute = routeService.findConditionRoute(id);
->>>>>>> 6ec3d8e0
         } else {
             throw new ParamValidationException("Either Service or application is required.");
         }
@@ -142,17 +116,6 @@
     }
 
     @RequestMapping(value = "/{id}", method = RequestMethod.GET)
-<<<<<<< HEAD
-    public ConditionRouteDTO detailRoute(@PathVariable String id, @PathVariable String env,
-                                         @RequestParam(required = false) String serviceVersion,
-                                         @RequestParam(required = false) String serviceGroup) {
-        id = id.replace(Constants.ANY_VALUE, Constants.PATH_SEPARATOR);
-        ConditionRouteDTO crDTO = new ConditionRouteDTO();
-        crDTO.setService(id);
-        crDTO.setServiceVersion(serviceVersion);
-        crDTO.setServiceGroup(serviceGroup);
-        ConditionRouteDTO conditionRoute = routeService.findConditionRoute(crDTO);
-=======
     public ConditionRouteResultDTO detailRoute(@PathVariable String id, @PathVariable String env,
                                                @RequestParam(required = false) String serviceVersion,
                                                @RequestParam(required = false) String serviceGroup,
@@ -165,7 +128,6 @@
             crDTO.setService(id);
         }
         ConditionRouteResultDTO conditionRoute = routeService.findConditionRoute(crDTO);
->>>>>>> 6ec3d8e0
         if (conditionRoute == null || conditionRoute.getConditions() == null) {
             throw new ResourceNotFoundException("Unknown ID!");
         }
@@ -175,14 +137,6 @@
     @RequestMapping(value = "/{id}", method = RequestMethod.DELETE)
     public boolean deleteRoute(@PathVariable String id, @PathVariable String env,
                                @RequestParam(required = false) String serviceVersion,
-<<<<<<< HEAD
-                               @RequestParam(required = false) String serviceGroup) {
-        id = id.replace(Constants.ANY_VALUE, Constants.PATH_SEPARATOR);
-        ConditionRouteDTO crDTO = new ConditionRouteDTO();
-        crDTO.setService(id);
-        crDTO.setServiceVersion(serviceVersion);
-        crDTO.setServiceGroup(serviceGroup);
-=======
                                @RequestParam(required = false) String serviceGroup,
                                @RequestParam String scope) {
         id = id.replace(Constants.ANY_VALUE, Constants.PATH_SEPARATOR);
@@ -192,7 +146,6 @@
             id = ConvertUtil.getIdFromDTO(crDTO, serviceVersion, serviceGroup);
             crDTO.setService(id);
         }
->>>>>>> 6ec3d8e0
         routeService.deleteConditionRoute(crDTO);
         return true;
     }
@@ -200,14 +153,6 @@
     @RequestMapping(value = "/enable/{id}", method = RequestMethod.PUT)
     public boolean enableRoute(@PathVariable String id, @PathVariable String env,
                                @RequestParam(required = false) String serviceVersion,
-<<<<<<< HEAD
-                               @RequestParam(required = false) String serviceGroup) {
-        id = id.replace(Constants.ANY_VALUE, Constants.PATH_SEPARATOR);
-        ConditionRouteDTO crDTO = new ConditionRouteDTO();
-        crDTO.setService(id);
-        crDTO.setServiceVersion(serviceVersion);
-        crDTO.setServiceGroup(serviceGroup);
-=======
                                @RequestParam(required = false) String serviceGroup,
                                @RequestParam String scope) {
         id = id.replace(Constants.ANY_VALUE, Constants.PATH_SEPARATOR);
@@ -217,7 +162,6 @@
             id = ConvertUtil.getIdFromDTO(crDTO, serviceVersion, serviceGroup);
             crDTO.setService(id);
         }
->>>>>>> 6ec3d8e0
         routeService.enableConditionRoute(crDTO);
         return true;
     }
@@ -225,14 +169,6 @@
     @RequestMapping(value = "/disable/{id}", method = RequestMethod.PUT)
     public boolean disableRoute(@PathVariable String id, @PathVariable String env,
                                 @RequestParam(required = false) String serviceVersion,
-<<<<<<< HEAD
-                                @RequestParam(required = false) String serviceGroup) {
-        id = id.replace(Constants.ANY_VALUE, Constants.PATH_SEPARATOR);
-        ConditionRouteDTO crDTO = new ConditionRouteDTO();
-        crDTO.setService(id);
-        crDTO.setServiceVersion(serviceVersion);
-        crDTO.setServiceGroup(serviceGroup);
-=======
                                 @RequestParam(required = false) String serviceGroup,
                                 @RequestParam String scope) {
         id = id.replace(Constants.ANY_VALUE, Constants.PATH_SEPARATOR);
@@ -242,7 +178,6 @@
             id = ConvertUtil.getIdFromDTO(crDTO, serviceVersion, serviceGroup);
             crDTO.setService(id);
         }
->>>>>>> 6ec3d8e0
         routeService.disableConditionRoute(crDTO);
         return true;
     }
