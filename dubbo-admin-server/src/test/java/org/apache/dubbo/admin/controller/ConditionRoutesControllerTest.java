/*
 * Licensed to the Apache Software Foundation (ASF) under one or more
 * contributor license agreements.  See the NOTICE file distributed with
 * this work for additional information regarding copyright ownership.
 * The ASF licenses this file to You under the Apache License, Version 2.0
 * (the "License"); you may not use this file except in compliance with
 * the License.  You may obtain a copy of the License at
 *
 *     http://www.apache.org/licenses/LICENSE-2.0
 *
 * Unless required by applicable law or agreed to in writing, software
 * distributed under the License is distributed on an "AS IS" BASIS,
 * WITHOUT WARRANTIES OR CONDITIONS OF ANY KIND, either express or implied.
 * See the License for the specific language governing permissions and
 * limitations under the License.
 */

package org.apache.dubbo.admin.controller;

import org.apache.dubbo.admin.AbstractSpringIntegrationTest;
import org.apache.dubbo.admin.common.util.YamlParser;
import org.apache.dubbo.admin.model.dto.ConditionRouteDTO;
import org.apache.dubbo.admin.model.store.RoutingRule;
import org.apache.dubbo.admin.service.ProviderService;
import org.junit.After;
import org.junit.Test;
import org.springframework.boot.test.mock.mockito.MockBean;
import org.springframework.core.ParameterizedTypeReference;
import org.springframework.http.HttpEntity;
import org.springframework.http.HttpMethod;
import org.springframework.http.HttpStatus;
import org.springframework.http.ResponseEntity;

import java.util.Arrays;
import java.util.Collections;
import java.util.List;
import java.util.UUID;
import java.util.stream.Collectors;

import static org.hamcrest.Matchers.containsInAnyOrder;
import static org.hamcrest.Matchers.containsString;
import static org.hamcrest.Matchers.hasSize;
import static org.hamcrest.Matchers.is;
import static org.junit.Assert.assertFalse;
import static org.junit.Assert.assertNotNull;
import static org.junit.Assert.assertNull;
import static org.junit.Assert.assertThat;
import static org.junit.Assert.assertTrue;
import static org.mockito.Mockito.when;

public class ConditionRoutesControllerTest extends AbstractSpringIntegrationTest {
  private final String env = "whatever";

  @MockBean
  private ProviderService providerService;

  @After
  public void tearDown() throws Exception {
    if (zkClient.checkExists().forPath("/dubbo/config/dubbo") != null) {
      zkClient.delete().deletingChildrenIfNeeded().forPath("/dubbo/config/dubbo");
    }
  }

  @Test
  public void shouldThrowWhenParamInvalid() {
    String uuid = UUID.randomUUID().toString();

    ConditionRouteDTO dto = new ConditionRouteDTO();
    ResponseEntity<String> responseEntity = restTemplate.postForEntity(
        url("/api/{env}/rules/route/condition"), dto, String.class, env
    );
    assertThat(responseEntity.getStatusCode(), is(HttpStatus.BAD_REQUEST));
    assertThat(responseEntity.getBody(), containsString("serviceName and app is Empty!"));

    dto.setApplication("application" + uuid);
    when(providerService.findVersionInApplication(dto.getApplication())).thenReturn("2.6");
    responseEntity = restTemplate.postForEntity(
        url("/api/{env}/rules/route/condition"), dto, String.class, env
    );
    assertThat(responseEntity.getStatusCode(), is(HttpStatus.INTERNAL_SERVER_ERROR));
    assertThat(responseEntity.getBody(), containsString("dubbo 2.6 does not support application scope routing rule"));
  }

  @Test
  public void shouldCreateRule() {
    String uuid = UUID.randomUUID().toString();
    String application = "application" + uuid;
    String service = "service" + uuid;
    String serviceVersion = "version" + uuid;
    String serviceGroup = "group" + uuid;
    List<String> conditions = Collections.singletonList("=> host != 172.22.3.91");

    ConditionRouteDTO dto = new ConditionRouteDTO();
    dto.setService(service);
    dto.setConditions(conditions);

    ResponseEntity<String> responseEntity = restTemplate.postForEntity(
            url("/api/{env}/rules/route/condition" + "?serviceVersion=" + serviceVersion + "&serviceGroup=" + serviceGroup), dto, String.class, env
    );
    assertThat(responseEntity.getStatusCode(), is(HttpStatus.CREATED));

    dto.setApplication(application);
    when(providerService.findVersionInApplication(dto.getApplication())).thenReturn("2.7");

    responseEntity = restTemplate.postForEntity(
        url("/api/{env}/rules/route/condition"), dto, String.class, env
    );
    assertThat(responseEntity.getStatusCode(), is(HttpStatus.CREATED));
  }

  @Test
  public void shouldUpdateRule() throws Exception {
    String service = "org.apache.dubbo.demo.DemoService";
    String content = "conditions:\n"
        + "- => host != 172.22.3.111\n"
        + "- => host != 172.22.3.112\n"
        + "enabled: true\n"
        + "force: true\n"
        + "key: " + service + "\n"
        + "priority: 0\n"
        + "runtime: false\n"
        + "scope: service";
    String path = "/dubbo/config/dubbo/" + service + "::.condition-router";
    zkClient.create().creatingParentContainersIfNeeded().forPath(path);
    zkClient.setData().forPath(path, content.getBytes());

    List<String> newConditions = Arrays.asList("=> host != 172.22.3.211", "=> host != 172.22.3.212");

    ConditionRouteDTO dto = new ConditionRouteDTO();
    dto.setConditions(newConditions);
    dto.setService(service);

    ResponseEntity<String> responseEntity = restTemplate.exchange(
        url("/api/{env}/rules/route/condition/{service}"), HttpMethod.PUT,
        new HttpEntity<>(dto, null), String.class, env, service
    );
    assertThat(responseEntity.getStatusCode(), is(HttpStatus.OK));

    byte[] bytes = zkClient.getData().forPath(path);
    String updatedConfig = new String(bytes);
    RoutingRule rule = YamlParser.loadObject(updatedConfig, RoutingRule.class);
    assertThat(rule.getConditions(), containsInAnyOrder(newConditions.toArray()));
  }

  @Test
  public void shouldGetServiceRule() throws Exception {
    String service = "org.apache.dubbo.demo.DemoService";
    String content = "conditions:\n"
        + "- => host != 172.22.3.111\n"
        + "- => host != 172.22.3.112\n"
        + "enabled: true\n"
        + "force: true\n"
        + "key: " + service + "\n"
        + "priority: 0\n"
        + "runtime: false\n"
        + "scope: service";
    String path = "/dubbo/config/dubbo/" + service + "::.condition-router";
    zkClient.create().creatingParentContainersIfNeeded().forPath(path);
    zkClient.setData().forPath(path, content.getBytes());

    ResponseEntity<List<ConditionRouteDTO>> responseEntity = restTemplate.exchange(
        url("/api/{env}/rules/route/condition/?service={service}"), HttpMethod.GET,
        null, new ParameterizedTypeReference<List<ConditionRouteDTO>>() {
        }, env, service
    );
    assertThat(responseEntity.getStatusCode(), is(HttpStatus.OK));
    assertThat(responseEntity.getBody(), hasSize(1));
    List<String> conditions = responseEntity.getBody()
        .stream()
        .flatMap(it -> it.getConditions().stream())
        .collect(Collectors.toList());
    assertThat(conditions, hasSize(2));
    assertThat(conditions, containsInAnyOrder("=> host != 172.22.3.111", "=> host != 172.22.3.112"));
  }

  @Test
  public void serviceShouldDeleteRule() throws Exception {
    String service = "org.apache.dubbo.demo.DemoService";
    String serviceContent = "conditions:\n"
        + "- => host != 172.22.3.111\n"
        + "- => host != 172.22.3.112\n"
        + "enabled: true\n"
        + "force: true\n"
        + "key: " + service + "\n"
        + "priority: 0\n"
        + "runtime: false\n"
        + "scope: service";
    String path = "/dubbo/config/dubbo/" + service + "::.condition-router";
    zkClient.create().creatingParentContainersIfNeeded().forPath(path);
    zkClient.setData().forPath(path, serviceContent.getBytes());

    assertNotNull("zk path should not be null before deleting", zkClient.checkExists().forPath(path));

    ResponseEntity<String> responseEntity = restTemplate.exchange(
            url("/api/{env}/rules/route/condition/{service}" + "?scope=service"), HttpMethod.DELETE,
            null, String.class, env, service
    );
    assertThat(responseEntity.getStatusCode(), is(HttpStatus.OK));

    assertNull(zkClient.checkExists().forPath(path));
  }

  @Test
  public void applicationShouldDeleteRule() throws Exception {
    String application = "test-application";
    String serviceContent = "conditions:\n"
            + "- => host != 172.22.3.111\n"
            + "- => host != 172.22.3.112\n"
            + "enabled: true\n"
            + "force: true\n"
            + "key: " + application + "\n"
            + "priority: 0\n"
            + "runtime: false\n"
            + "scope: application";
    String path = "/dubbo/config/dubbo/" + application + ".condition-router";
    zkClient.create().creatingParentContainersIfNeeded().forPath(path);
    zkClient.setData().forPath(path, serviceContent.getBytes());

    assertNotNull("zk path should not be null before deleting", zkClient.checkExists().forPath(path));

    ResponseEntity<String> responseEntity = restTemplate.exchange(
            url("/api/{env}/rules/route/condition/{service}" + "?scope=application"), HttpMethod.DELETE,
            null, String.class, env, application
    );
    assertThat(responseEntity.getStatusCode(), is(HttpStatus.OK));

    assertNull(zkClient.checkExists().forPath(path));
  }

  @Test
  public void shouldThrowWhenDetailRouteWithUnknownId() {
    ResponseEntity<String> responseEntity = restTemplate.getForEntity(
            url("/api/{env}/rules/route/condition/{id}" + "?scope=service"), String.class, env, "non-existed-service"
    );
    assertThat(responseEntity.getStatusCode(), is(HttpStatus.NOT_FOUND));
  }

  @Test
  public void serviceShouldGetRouteDetail() throws Exception {
    String service = "org.apache.dubbo.demo.DemoService";
    String content = "conditions:\n"
        + "- => host != 172.22.3.111\n"
        + "- => host != 172.22.3.112\n"
        + "enabled: true\n"
        + "force: true\n"
        + "key: " + service + "\n"
        + "priority: 0\n"
        + "runtime: false\n"
        + "scope: service";
    String path = "/dubbo/config/dubbo/" + service + "::.condition-router";
    zkClient.create().creatingParentContainersIfNeeded().forPath(path);
    zkClient.setData().forPath(path, content.getBytes());

    ResponseEntity<ConditionRouteDTO> responseEntity = restTemplate.getForEntity(
        url("/api/{env}/rules/route/condition/{id}" + "?scope=service"), ConditionRouteDTO.class, env, service
    );
    assertThat(responseEntity.getStatusCode(), is(HttpStatus.OK));

    ConditionRouteDTO conditionRouteDTO = responseEntity.getBody();
    assertNotNull(conditionRouteDTO);
    assertThat(conditionRouteDTO.getConditions(), hasSize(2));
    assertThat(conditionRouteDTO.getConditions(), containsInAnyOrder("=> host != 172.22.3.111", "=> host != 172.22.3.112"));
  }

  @Test
  public void applicationShouldGetRouteDetail() throws Exception {
    String application = "test-application";
    String content = "conditions:\n"
            + "- => host != 172.22.3.111\n"
            + "- => host != 172.22.3.112\n"
            + "enabled: true\n"
            + "force: true\n"
            + "key: " + application + "\n"
            + "priority: 0\n"
            + "runtime: false\n"
            + "scope: application";
    String path = "/dubbo/config/dubbo/" + application + ".condition-router";
    zkClient.create().creatingParentContainersIfNeeded().forPath(path);
    zkClient.setData().forPath(path, content.getBytes());

    ResponseEntity<ConditionRouteDTO> responseEntity = restTemplate.getForEntity(
            url("/api/{env}/rules/route/condition/{id}" + "?scope=application"), ConditionRouteDTO.class, env, application
    );
    assertThat(responseEntity.getStatusCode(), is(HttpStatus.OK));

    ConditionRouteDTO conditionRouteDTO = responseEntity.getBody();
    assertNotNull(conditionRouteDTO);
    assertThat(conditionRouteDTO.getConditions(), hasSize(2));
    assertThat(conditionRouteDTO.getConditions(), containsInAnyOrder("=> host != 172.22.3.111", "=> host != 172.22.3.112"));
  }

  @Test
  public void serviceShouldEnableRoute() throws Exception {
    String service = "org.apache.dubbo.demo.DemoService";
    String content = "conditions:\n"
        + "- => host != 172.22.3.111\n"
        + "- => host != 172.22.3.112\n"
        + "enabled: false\n"
        + "force: true\n"
        + "key: " + service + "\n"
        + "priority: 0\n"
        + "runtime: false\n"
        + "scope: service";
    String path = "/dubbo/config/dubbo/" + service + "::.condition-router";
    zkClient.create().creatingParentContainersIfNeeded().forPath(path);
    zkClient.setData().forPath(path, content.getBytes());

    byte[] bytes = zkClient.getData().forPath(path);
    String updatedConfig = new String(bytes);
    RoutingRule rule = YamlParser.loadObject(updatedConfig, RoutingRule.class);
    assertFalse(rule.isEnabled());

    restTemplate.put(url("/api/{env}/rules/route/condition/enable/{id}" + "?scope=service"), null, env, service);

    bytes = zkClient.getData().forPath(path);
    updatedConfig = new String(bytes);
    rule = YamlParser.loadObject(updatedConfig, RoutingRule.class);
    assertTrue(rule.isEnabled());
  }

  @Test
  public void applicationShouldEnableRoute() throws Exception {
    String application = "test-application";
    String content = "conditions:\n"
            + "- => host != 172.22.3.111\n"
            + "- => host != 172.22.3.112\n"
            + "enabled: false\n"
            + "force: true\n"
            + "key: " + application + "\n"
            + "priority: 0\n"
            + "runtime: false\n"
            + "scope: service";
    String path = "/dubbo/config/dubbo/" + application + ".condition-router";
    zkClient.create().creatingParentContainersIfNeeded().forPath(path);
    zkClient.setData().forPath(path, content.getBytes());

    byte[] bytes = zkClient.getData().forPath(path);
    String updatedConfig = new String(bytes);
    RoutingRule rule = YamlParser.loadObject(updatedConfig, RoutingRule.class);
    assertFalse(rule.isEnabled());

    restTemplate.put(url("/api/{env}/rules/route/condition/enable/{id}" + "?scope=application"), null, env, application);

    bytes = zkClient.getData().forPath(path);
    updatedConfig = new String(bytes);
    rule = YamlParser.loadObject(updatedConfig, RoutingRule.class);
    assertTrue(rule.isEnabled());
  }

  @Test
  public void serviceShouldDisableRoute() throws Exception {
    String service = "org.apache.dubbo.demo.DemoService";
    String content = "conditions:\n"
        + "- => host != 172.22.3.111\n"
        + "- => host != 172.22.3.112\n"
        + "enabled: true\n"
        + "force: false\n"
        + "key: " + service + "\n"
        + "priority: 0\n"
        + "runtime: false\n"
        + "scope: service";
    String path = "/dubbo/config/dubbo/" + service + "::.condition-router";
<<<<<<< HEAD
=======
    zkClient.create().creatingParentContainersIfNeeded().forPath(path);
    zkClient.setData().forPath(path, content.getBytes());

    byte[] bytes = zkClient.getData().forPath(path);
    String updatedConfig = new String(bytes);
    RoutingRule rule = YamlParser.loadObject(updatedConfig, RoutingRule.class);
    assertTrue(rule.isEnabled());

    restTemplate.put(url("/api/{env}/rules/route/condition/disable/{id}" + "?scope=service"), null, env, service);

    bytes = zkClient.getData().forPath(path);
    updatedConfig = new String(bytes);
    rule = YamlParser.loadObject(updatedConfig, RoutingRule.class);
    assertFalse(rule.isEnabled());
  }

  @Test
  public void applicationShouldDisableRoute() throws Exception {
    String application = "test-application";
    String content = "conditions:\n"
            + "- => host != 172.22.3.111\n"
            + "- => host != 172.22.3.112\n"
            + "enabled: true\n"
            + "force: false\n"
            + "key: " + application + "\n"
            + "priority: 0\n"
            + "runtime: false\n"
            + "scope: application";
    String path = "/dubbo/config/dubbo/" + application + ".condition-router";
>>>>>>> 6ec3d8e0
    zkClient.create().creatingParentContainersIfNeeded().forPath(path);
    zkClient.setData().forPath(path, content.getBytes());

    byte[] bytes = zkClient.getData().forPath(path);
    String updatedConfig = new String(bytes);
    RoutingRule rule = YamlParser.loadObject(updatedConfig, RoutingRule.class);
    assertTrue(rule.isEnabled());

    restTemplate.put(url("/api/{env}/rules/route/condition/disable/{id}" + "?scope=application"), null, env, application);

    bytes = zkClient.getData().forPath(path);
    updatedConfig = new String(bytes);
    rule = YamlParser.loadObject(updatedConfig, RoutingRule.class);
    assertFalse(rule.isEnabled());
  }

}<|MERGE_RESOLUTION|>--- conflicted
+++ resolved
@@ -360,8 +360,6 @@
         + "runtime: false\n"
         + "scope: service";
     String path = "/dubbo/config/dubbo/" + service + "::.condition-router";
-<<<<<<< HEAD
-=======
     zkClient.create().creatingParentContainersIfNeeded().forPath(path);
     zkClient.setData().forPath(path, content.getBytes());
 
@@ -391,7 +389,6 @@
             + "runtime: false\n"
             + "scope: application";
     String path = "/dubbo/config/dubbo/" + application + ".condition-router";
->>>>>>> 6ec3d8e0
     zkClient.create().creatingParentContainersIfNeeded().forPath(path);
     zkClient.setData().forPath(path, content.getBytes());
 
