/*
 * Licensed to the Apache Software Foundation (ASF) under one or more
 * contributor license agreements.  See the NOTICE file distributed with
 * this work for additional information regarding copyright ownership.
 * The ASF licenses this file to You under the Apache License, Version 2.0
 * (the "License"); you may not use this file except in compliance with
 * the License.  You may obtain a copy of the License at
 *
 *     http://www.apache.org/licenses/LICENSE-2.0
 *
 * Unless required by applicable law or agreed to in writing, software
 * distributed under the License is distributed on an "AS IS" BASIS,
 * WITHOUT WARRANTIES OR CONDITIONS OF ANY KIND, either express or implied.
 * See the License for the specific language governing permissions and
 * limitations under the License.
 */
export default {
  service: '服务',
  serviceSearch: '服务查询',
  serviceGovernance: '服务治理',
  routingRule: '条件路由',
  tagRule: '标签路由',
  dynamicConfig: '动态配置',
  accessControl: '黑白名单',
  weightAdjust: '权重调整',
  loadBalance: '负载均衡',
  serviceTest: '服务测试',
  serviceMock: '服务Mock',
  providers: '提供者',
  consumers: '消费者',
  metrics: '统计',
  group: '组',
  version: '版本',
  app: '应用',
  ip: 'IP地址',
  serviceInfo: '服务信息',
  port: '端口',
  timeout: '超时(毫秒)',
  serialization: '序列化',
  appName: '应用名',
  serviceName: '服务名',
  operation: '操作',
  searchResult: '查询结果',
  search: '搜索',
  methodName: '方法名',
  enabled: '开启',
  disabled: '禁用',
  method: '方法',
  weight: '权重',
  create: '创建',
  save: '保存',
  cancel: '取消',
  close: '关闭',
  confirm: '确认',
  ruleContent: '规则内容',
  createNewRoutingRule: '创建新路由规则',
  createNewTagRule: '创建新标签规则',
  createNewDynamicConfigRule: '创建新动态配置规则',
  createNewWeightRule: '新建权重规则',
  createNewLoadBalanceRule: '新建负载均衡规则',
  serviceIdHint: '服务名',
  view: '查看',
  edit: '编辑',
  delete: '删除',
  searchRoutingRule: '搜索路由规则',
  searchAccessRule: '搜索黑白名单',
  searchWeightRule: '搜索权重调整规则',
  dataIdHint: '组/服务：版本形式的服务ID，组和版本可选',
  agree: '同意',
  disagree: '不同意',
  searchDynamicConfig: '搜索动态配置',
  appNameHint: '服务所属的应用名称',
  basicInfo: '基础信息',
  metaData: '元数据',
  searchDubboService: '搜索Dubbo服务或应用',
  serviceSearchHint: '服务ID, org.apache.dubbo.demo.api.DemoService, * 代表所有服务',
  ipSearchHint: '在指定的IP地址上查找目标服务器提供的所有服务',
  appSearchHint: '输入应用名称以查找由一个特定应用提供的所有服务, * 代表所有',
  searchTagRule: '根据应用名搜索标签规则',
  searchBalanceRule: '搜索负载均衡规则',
  parameterList: '参数列表',
  returnType: '返回值',
  noMetadataHint: '无元数据信息，请升级至Dubbo2.7及以上版本，或者查看application.properties中关于config center的配置，详见',
  here: '这里',
  configAddress: 'https://github.com/apache/incubator-dubbo-ops/wiki/Dubbo-Admin%E9%85%8D%E7%BD%AE%E8%AF%B4%E6%98%8E',
  whiteList: '白名单',
  whiteListHint: '白名单IP列表, 多个地址用逗号分隔: 1.1.1.1,2.2.2.2',
  blackList: '黑名单',
  blackListHint: '黑名单IP列表, 多个地址用逗号分隔: 3.3.3.3,4.4.4.4',
  address: '地址列表',
  weightAddressHint: '此权重设置的IP地址,用逗号分隔: 1.1.1.1,2.2.2.2',
  weightHint: '权重值，默认100',
  methodHint: '负载均衡生效的方法，*代表所有方法',
  strategy: '策略',
  balanceStrategyHint: '负载均衡策略',
  goIndex: '返回首页',
  releaseLater: '在后续版本中发布，敬请期待',
  later: {
    metrics: 'Metrics会在后续版本中发布，敬请期待',
    serviceTest: '服务测试会在后续版本中发布，敬请期待',
    serviceMock: '服务Mock会在后续版本中发布，敬请期待'
  },
  by: '按',
  $vuetify: {
    dataIterator: {
      rowsPerPageText: '每页记录数：',
      rowsPerPageAll: '全部',
      pageText: '{0}-{1} 共 {2} 条',
      noResultsText: '没有找到匹配记录',
      nextPage: '下一页',
      prevPage: '上一页'
    },
    dataTable: {
      rowsPerPageText: '每页行数：'
    },
    noDataText: '无可用数据'
  },
  configManage: '配置管理',
  configCenterAddress: '配置中心地址',
  searchDubboConfig: '搜索Dubbo配置',
  createNewDubboConfig: '新建Dubbo配置',
  scope: '范围',
  name: '名称',
  warnDeleteConfig: ' 是否要删除Dubbo配置: ',
  configNameHint: '配置所属的应用名, global 表示全局配置',
  configContent: '配置内容',
  testMethod: '测试方法',
  execute: '执行',
  result: '结果: ',
  success: ' 成功',
  fail: '失败',
  detail: '详情',
  more: '更多',
<<<<<<< HEAD
  copyUrl: '复制 URL',
  copySuccessfully: '已复制'
=======
  test: '测试',
  placeholders: {
    searchService: '通过服务名搜索服务'
  },
  methods: '方法列表',
  testModule: {
    searchServiceHint: '服务ID, org.apache.dubbo.demo.api.DemoService, 使用 * 进行模糊查找, 按回车键查询'
  }
>>>>>>> af0a20f9
}<|MERGE_RESOLUTION|>--- conflicted
+++ resolved
@@ -131,10 +131,8 @@
   fail: '失败',
   detail: '详情',
   more: '更多',
-<<<<<<< HEAD
   copyUrl: '复制 URL',
-  copySuccessfully: '已复制'
-=======
+  copySuccessfully: '已复制',
   test: '测试',
   placeholders: {
     searchService: '通过服务名搜索服务'
@@ -143,5 +141,4 @@
   testModule: {
     searchServiceHint: '服务ID, org.apache.dubbo.demo.api.DemoService, 使用 * 进行模糊查找, 按回车键查询'
   }
->>>>>>> af0a20f9
 }