--- conflicted
+++ resolved
@@ -381,24 +381,15 @@
       }
       const vm = this
       rule.service = this.service
-<<<<<<< HEAD
-      rule.serviceVersion = this.serviceVersion
-      rule.serviceGroup = this.serviceGroup
-=======
       const serviceVersion = this.serviceVersion == null ? '' : this.serviceVersion
       const serviceGroup = this.serviceGroup == null ? '' : this.serviceGroup
->>>>>>> 6ec3d8e0
       rule.application = this.application
       if (this.updateId !== '') {
         if (this.updateId === 'close') {
           this.closeDialog()
         } else {
           rule.id = this.updateId
-<<<<<<< HEAD
-          this.$axios.put('/rules/route/condition/' + rule.id, rule)
-=======
           this.$axios.put('/rules/route/condition/' + rule.id + '?serviceVersion=' + serviceVersion + '&serviceGroup=' + serviceGroup, rule)
->>>>>>> 6ec3d8e0
             .then(response => {
               if (response.status === 200) {
                 if (vm.service) {
@@ -416,11 +407,7 @@
             })
         }
       } else {
-<<<<<<< HEAD
-        this.$axios.post('/rules/route/condition/', rule)
-=======
         this.$axios.post('/rules/route/condition/' + '?serviceVersion=' + serviceVersion + '&serviceGroup=' + serviceGroup, rule)
->>>>>>> 6ec3d8e0
           .then(response => {
             if (response.status === 201) {
               if (vm.service) {
@@ -452,54 +439,34 @@
       if (itemId.includes('/')) {
         itemId = itemId.replace('/', '*')
       }
-<<<<<<< HEAD
-      switch (icon) {
-        case 'visibility':
-          this.$axios.get('/rules/route/condition/' + itemId + '?serviceVersion=' + item.serviceVersion + '&serviceGroup=' + item.serviceGroup)
-=======
       const serviceVersion = item.serviceVersion == null ? '' : item.serviceVersion
       const serviceGroup = item.serviceGroup == null ? '' : item.serviceGroup
       const scope = item.scope == null ? '' : item.scope
       switch (icon) {
         case 'visibility':
           this.$axios.get('/rules/route/condition/' + itemId + '?serviceVersion=' + serviceVersion + '&serviceGroup=' + serviceGroup + '&scope=' + scope)
->>>>>>> 6ec3d8e0
             .then(response => {
               const conditionRoute = response.data
               this.serviceVersion = conditionRoute.serviceVersion
               this.serviceGroup = conditionRoute.serviceGroup
-<<<<<<< HEAD
-              delete conditionRoute.serviceVersion
-              delete conditionRoute.serviceGroup
-=======
               this.scope = conditionRoute.scope
               delete conditionRoute.serviceVersion
               delete conditionRoute.serviceGroup
               delete conditionRoute.scope
->>>>>>> 6ec3d8e0
               this.handleBalance(conditionRoute, true)
               this.updateId = 'close'
             })
           break
         case 'edit':
-<<<<<<< HEAD
-          this.$axios.get('/rules/route/condition/' + itemId + '?serviceVersion=' + item.serviceVersion + '&serviceGroup=' + item.serviceGroup)
-=======
           this.$axios.get('/rules/route/condition/' + itemId + '?serviceVersion=' + serviceVersion + '&serviceGroup=' + serviceGroup + '&scope=' + scope)
->>>>>>> 6ec3d8e0
             .then(response => {
               const conditionRoute = response.data
               this.serviceVersion = conditionRoute.serviceVersion
               this.serviceGroup = conditionRoute.serviceGroup
-<<<<<<< HEAD
-              delete conditionRoute.serviceVersion
-              delete conditionRoute.serviceGroup
-=======
               this.scope = conditionRoute.scope
               delete conditionRoute.serviceVersion
               delete conditionRoute.serviceGroup
               delete conditionRoute.scope
->>>>>>> 6ec3d8e0
               this.handleBalance(conditionRoute, false)
               this.updateId = itemId
             })
@@ -508,40 +475,25 @@
           this.openWarn(' Are you sure to block Routing Rule', 'service: ' + oldItemId)
           this.warnStatus.operation = 'disable'
           this.warnStatus.id = itemId
-<<<<<<< HEAD
-          this.warnStatus.serviceVersion = item.serviceVersion
-          this.warnStatus.serviceGroup = item.serviceGroup
-=======
           this.warnStatus.serviceVersion = serviceVersion
           this.warnStatus.serviceGroup = serviceGroup
           this.warnStatus.scope = scope
->>>>>>> 6ec3d8e0
           break
         case 'check_circle_outline':
           this.openWarn(' Are you sure to enable Routing Rule', 'service: ' + oldItemId)
           this.warnStatus.operation = 'enable'
           this.warnStatus.id = itemId
-<<<<<<< HEAD
-          this.warnStatus.serviceVersion = item.serviceVersion
-          this.warnStatus.serviceGroup = item.serviceGroup
-=======
           this.warnStatus.serviceVersion = serviceVersion
           this.warnStatus.serviceGroup = serviceGroup
           this.warnStatus.scope = scope
->>>>>>> 6ec3d8e0
           break
         case 'delete':
           this.openWarn('warnDeleteRouteRule', 'service: ' + oldItemId)
           this.warnStatus.operation = 'delete'
           this.warnStatus.id = itemId
-<<<<<<< HEAD
-          this.warnStatus.serviceVersion = item.serviceVersion
-          this.warnStatus.serviceGroup = item.serviceGroup
-=======
           this.warnStatus.serviceVersion = serviceVersion
           this.warnStatus.serviceGroup = serviceGroup
           this.warnStatus.scope = scope
->>>>>>> 6ec3d8e0
       }
     },
     handleBalance: function (conditionRoute, readonly) {
@@ -565,14 +517,9 @@
       const operation = warnStatus.operation
       const serviceVersion = warnStatus.serviceVersion
       const serviceGroup = warnStatus.serviceGroup
-<<<<<<< HEAD
-      if (operation === 'delete') {
-        this.$axios.delete('/rules/route/condition/' + id + '?serviceVersion=' + serviceVersion + '&serviceGroup=' + serviceGroup)
-=======
       const scope = warnStatus.scope
       if (operation === 'delete') {
         this.$axios.delete('/rules/route/condition/' + id + '?serviceVersion=' + serviceVersion + '&serviceGroup=' + serviceGroup + '&scope=' + scope)
->>>>>>> 6ec3d8e0
           .then(response => {
             if (response.status === 200) {
               this.warn = false
@@ -581,11 +528,7 @@
             }
           })
       } else if (operation === 'disable') {
-<<<<<<< HEAD
-        this.$axios.put('/rules/route/condition/disable/' + id + '?serviceVersion=' + serviceVersion + '&serviceGroup=' + serviceGroup)
-=======
         this.$axios.put('/rules/route/condition/disable/' + id + '?serviceVersion=' + serviceVersion + '&serviceGroup=' + serviceGroup + '&scope=' + scope)
->>>>>>> 6ec3d8e0
           .then(response => {
             if (response.status === 200) {
               this.warn = false
@@ -594,11 +537,7 @@
             }
           })
       } else if (operation === 'enable') {
-<<<<<<< HEAD
-        this.$axios.put('/rules/route/condition/enable/' + id + '?serviceVersion=' + serviceVersion + '&serviceGroup=' + serviceGroup)
-=======
         this.$axios.put('/rules/route/condition/enable/' + id + '?serviceVersion=' + serviceVersion + '&serviceGroup=' + serviceGroup + '&scope=' + scope)
->>>>>>> 6ec3d8e0
           .then(response => {
             if (response.status === 200) {
               this.warn = false
